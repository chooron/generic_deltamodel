defaults:
    - _self_
    - hydra: settings
    - observations: camels_671  # camels_531, camels_671


## General -------------------------------#
mode: test  # train, test, train_test
<<<<<<< HEAD
multimodel_type: pnn_parallel  # none, pnn_parallel, pnn_sequential
random_seed: 111111
device: cuda
gpu_id: 1
=======
ensemble_type: none
random_seed: 111111
device: cuda
gpu_id: 5
>>>>>>> f4260a3d

name: dmg-1.0-${observations.name}
save_path: ../results
# load_epoch: 50


## Training -------------------------------#
train:
    start_time: 1980/10/01
    end_time: 1995/09/30
    target: [flow_sim]
    batch_size: 100
    optimizer: Adadelta
    epochs: 1
    start_epoch: 0
    save_epoch: 5


## Testing -------------------------------#
test:
    start_time: 1989/10/01
    end_time: 1999/09/30
    batch_size: 400
    test_epoch: 40


## Loss Function -------------------------------#
loss_function:
    model: RmseLossComb  # RmseLossComb, NseLossBatch, NseSqrtLossBatch
    target: [flow_sim]
    alpha: 0.25
    weights:
        w1: 11.0
        w2: 1.0


<<<<<<< HEAD
=======
## Testing -------------------------------#
test:
    start_time: 1995/10/01
    end_time: 2010/09/30
    batch_size: 50
    test_epoch: 1


>>>>>>> f4260a3d
## dPL Model -------------------------------#
dpl_model:
    nmul: 16
    rho: 365
    dy_drop: 0.0
    
    phy_model:
<<<<<<< HEAD
        model: [HBV_1_1p, PRMS, SACSMA_with_snow]  # HBV, HBV_1_1p (1.1p), PRMS, SACSMA_with_snow
=======
        model: [HBV_1_1p]  # HBV, HBV_1_1p (1.1p), PRMS, SACSMA_with_snow
>>>>>>> f4260a3d
        warm_up: 365
        warm_up_states: True ## If False, tracking gradient from spin-up ## Increase your computational time. Slightly improve accuracy
        #stat_param_idx: -1
        dy_drop: 0.0
        dy_params:
<<<<<<< HEAD
            HBV: []
=======
            HBV: [parBETA, parBETAET]
            HBV_adj: [parBETA,parFC, parBETAET]
>>>>>>> f4260a3d
            HBV_1_1p: [parBETA, parBETAET, parK0]
            PRMS: [alpha, scx, cgw, resmax, k1, k2]
            SACSMA_with_snow: [pctim, smax, f1, f2, kuz, rexp, f3, f4, pfree, klzp, klzs, parCWH]

        routing: True
<<<<<<< HEAD
        use_log_norm: []
=======
        AD_efficient: True
        use_log_norm: [prcp]
>>>>>>> f4260a3d
        nearzero: 1e-5

        forcings: [
            prcp,
            tmean,
            pet
        ]

    nn_model:
        model: LSTM
        dropout: 0.5
        hidden_size: 256
        learning_rate: 1.0
        
        forcings: [
            prcp,
            tmean,
            pet
        ]
        attributes: [
            p_mean,
            pet_mean,
            p_seasonality,
            frac_snow,
            aridity,
            high_prec_freq,
            high_prec_dur,
            low_prec_freq,
            low_prec_dur,
            elev_mean,
            slope_mean,
            area_gages2,
            frac_forest,
            lai_max,
            lai_diff,
            gvf_max,
            gvf_diff,
            dom_land_cover_frac,
            dom_land_cover,
            root_depth_50,
            soil_depth_pelletier,
            soil_depth_statsgo,
            soil_porosity,
            soil_conductivity,
            max_water_content,
            sand_frac,
            silt_frac,
            clay_frac,
            geol_1st_class,
            glim_1st_class_frac,
            geol_2nd_class,
            glim_2nd_class_frac,
            carbonate_rocks_frac,
            geol_porosity,
            geol_permeability
        ]


## Multimodel -------------------------------#
multimodel:
    model: LSTM
    mosaic: False
    dropout: 0.5
    hidden_size: 256
    learning_rate: 0.1 #1.0
    scaling_function: sigmoid
    loss_function: RmseLossComb
    loss_function_weights:
        w1: 11.0
        w2: 1.0
    use_rb_loss: False
    loss_factor: 0.10
    loss_lower_bound: 0.7
    loss_upper_bound: 1.3

    forcings: [
        prcp,
        tmean,
        pet
    ]
    attributes: [
        p_mean,
        pet_mean,
        p_seasonality,
        frac_snow,
        aridity,
        high_prec_freq,
        high_prec_dur,
        low_prec_freq,
        low_prec_dur,
        elev_mean,
        slope_mean,
        area_gages2,
        frac_forest,
        lai_max,
        lai_diff,
        gvf_max,
        gvf_diff,
        dom_land_cover_frac,
        dom_land_cover,
        root_depth_50,
        soil_depth_pelletier,
        soil_depth_statsgo,
        soil_porosity,
        soil_conductivity,
        max_water_content,
        sand_frac,
        silt_frac,
        clay_frac,
        geol_1st_class,
        glim_1st_class_frac,
        geol_2nd_class,
        glim_2nd_class_frac,
        carbonate_rocks_frac,
        geol_porosity,
        geol_permeability
    ]<|MERGE_RESOLUTION|>--- conflicted
+++ resolved
@@ -6,17 +6,10 @@
 
 ## General -------------------------------#
 mode: test  # train, test, train_test
-<<<<<<< HEAD
-multimodel_type: pnn_parallel  # none, pnn_parallel, pnn_sequential
-random_seed: 111111
-device: cuda
-gpu_id: 1
-=======
-ensemble_type: none
+ensemble_type: none  # none, pnn_parallel, pnn_sequential
 random_seed: 111111
 device: cuda
 gpu_id: 5
->>>>>>> f4260a3d
 
 name: dmg-1.0-${observations.name}
 save_path: ../results
@@ -52,18 +45,6 @@
         w1: 11.0
         w2: 1.0
 
-
-<<<<<<< HEAD
-=======
-## Testing -------------------------------#
-test:
-    start_time: 1995/10/01
-    end_time: 2010/09/30
-    batch_size: 50
-    test_epoch: 1
-
-
->>>>>>> f4260a3d
 ## dPL Model -------------------------------#
 dpl_model:
     nmul: 16
@@ -71,33 +52,21 @@
     dy_drop: 0.0
     
     phy_model:
-<<<<<<< HEAD
-        model: [HBV_1_1p, PRMS, SACSMA_with_snow]  # HBV, HBV_1_1p (1.1p), PRMS, SACSMA_with_snow
-=======
         model: [HBV_1_1p]  # HBV, HBV_1_1p (1.1p), PRMS, SACSMA_with_snow
->>>>>>> f4260a3d
         warm_up: 365
         warm_up_states: True ## If False, tracking gradient from spin-up ## Increase your computational time. Slightly improve accuracy
         #stat_param_idx: -1
         dy_drop: 0.0
         dy_params:
-<<<<<<< HEAD
-            HBV: []
-=======
             HBV: [parBETA, parBETAET]
             HBV_adj: [parBETA,parFC, parBETAET]
->>>>>>> f4260a3d
             HBV_1_1p: [parBETA, parBETAET, parK0]
             PRMS: [alpha, scx, cgw, resmax, k1, k2]
             SACSMA_with_snow: [pctim, smax, f1, f2, kuz, rexp, f3, f4, pfree, klzp, klzs, parCWH]
 
         routing: True
-<<<<<<< HEAD
-        use_log_norm: []
-=======
         AD_efficient: True
         use_log_norm: [prcp]
->>>>>>> f4260a3d
         nearzero: 1e-5
 
         forcings: [
